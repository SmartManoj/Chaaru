import os
import time
import unicodedata
from datetime import datetime
from io import BytesIO
<<<<<<< HEAD
from time import sleep
from typing import Any, Dict, List, Optional
=======
from typing import List
>>>>>>> 1744fb63

# E2B imports
from e2b_desktop import Sandbox
from PIL import Image, ImageDraw

# SmolaAgents imports
from smolagents import CodeAgent, HfApiModel, OpenAIServerModel, tool
from smolagents.agent_types import AgentImage
from smolagents.memory import ActionStep, TaskStep
from smolagents.monitoring import LogLevel

E2B_SYSTEM_PROMPT_TEMPLATE = """You are a desktop automation assistant that can control a remote desktop environment. The current date is <<current_date>>.

<action process>
You will be given a task to solve in several steps. At each step you will perform an action.
After each action, you'll receive an updated screenshot. 
Then you will proceed as follows, with these sections: don't skip any!

Short term goal: ...
What I see: ...
Reflection: ...
Action:
```python
click(254, 308)
```<end_code>

Akways format your action ('Action:' part) as Python code blocks as shown above.
</action_process>

<tools>
On top of performing computations in the Python code snippets that you create, you only have access to these tools to interact with the desktop, no additional ones:
{%- for tool in tools.values() %}
- {{ tool.name }}: {{ tool.description }}
    Takes inputs: {{tool.inputs}}
    Returns an output of type: {{tool.output_type}}
{%- endfor %}
</tools>

<click_guidelines>
Look at elements on the screen to determine what to click or interact with.
The desktop has a resolution of <<resolution_x>>x<<resolution_y>> pixels, take it into account to decide clicking coordinates. NEVER USE HYPOTHETIC OR ASSUMED COORDINATES, USE TRUE COORDINATES that you can see from the screenshot.
Use precise coordinates based on the current screenshot for mouse movements and clicks. 
Whenever you click, MAKE SURE to click in the middle of the button, text, link or any other clickable element. Not under, not on the side. IN THE MIDDLE, else you risk to miss it.
In menus it is always better to click in the middle of the text rather than in the tiny icon. Calculate extremelly well the coordinates. A mistake here can make the full task fail.
Sometimes you may have missed a click, so never assume that you're on the right page, always make sure that your previous action worked.
In the screenshot you will see a green crosshair displayed over the position of your last click: this way can inspect if the mouse pointer is off of the targeted element, pay special attention to it.
</click_guidelines>

<task_resolution_example>
For a task like "Open a text editor and type 'Hello World'":
Step 1:
Short term goal: I want to open a text editor.
What I see: I am on the homepage of my desktop. I see the applications
Reflection: I think that a notes application would fit in the Applications menu, let's open it. I'll carefully click in the middle of the text 'Applications'/
Action:
```python
click(51, 8) 
```<end_code>

Step 2:
Short term goal: I want to open a text editor.
What I see: I am on the homepage of my desktop, with the applications menu open. I see an Accessories section, I see it is a section in the menu thanks to the tiny white triangle after the text accessories.
Reflection: I think that a notes application would fit the Accessories section. I SHOULD NOT try to move through the menus with scroll, it won't work:
I'll look for Accessories and click on it being very precise, clicking in the middle of the text 'Accessories'.
Action:
```python
click(76, 195) 
```<end_code>

Step 3:
Short term goal: I want to open a text editor.
What I see: I am under the Accessories menu. Under the open submenu Accessories, I've found 'Text Editor'.
Reflection: This must be my notes app. I remember that menus are navigated through clicking. I will now click on it being very precise, clicking in the middle of the text 'Text Editor'.
Action:
```python
click(251, 441) 
```<end_code>

Step 4:
Short term goal: I want to open a text editor.
What I see: I am still under the Accessories menu. Nothing has changed compared to previous screenshot. Under the open submenu Accessories, I still see 'Text Editor'. The green cross is off from the element.
Reflection: My last click must have been off. Let's correct this. I will click the correct place, right in the middle of the element.
Action:
```python
click(241, 441) 
```<end_code>

Step 5:
Short term goal: I want to type 'Hello World'.
What I see: I have opened a Notepad. The Notepad app is open on an empty page
Reflection: Now Notepad is open as intended, time to type text.
Action:
```python
type_text("Hello World")
```<end_code>

Step 6:
Short term goal: I want to type 'Hello World'.
What I see: The Notepad app displays 'Hello World'
Reflection: Now that I've 1. Opened the notepad and 2. typed 'Hello World', and 3. the result seems correct, I think the Task is completed. I will return a confirmation that the task is completed.
Action:
```python
final_answer("Done")
```<end_code>
</task_resolution_example>

<general_guidelines>
Always analyze the latest screenshot carefully before performing actions.
You can wait for appropriate loading times using the wait() tool. But don't wait forever, sometimes you've just misclicked and the process didn't launch.
Execute one action at a time: don't try to pack a click and typing in one action.
On each step, look at the last screenshot and action to validate if previous steps worked and decide the next action. If you repeated an action already without effect, it means that this action is useless: don't repeat it and try something else.
Use click to move through menus on the desktop and scroll for web and specific applications.
Always analyze the latest screenshot carefully before performing actions.
Desktop menus usually expand with more options, the tiny triangle next to some text in a menu means that menu expands. For example in Office in the Applications menu expands showing presentation or writing applications. 
NEVER CLICK THE WEB BROWSER ICON TO OPEN THE WEB BROWSER: use open_url directly.
In browser, ignore any sign-in popups while they don't interfere with the elements you want to interact with.
</general_guidelines>
""".replace("<<current_date>>", datetime.now().strftime("%A, %d-%B-%Y"))


def draw_marker_on_image(image_copy, click_coordinates):
    x, y = click_coordinates
    draw = ImageDraw.Draw(image_copy)
    cross_size, linewidth = 10, 3
    # Draw cross
    draw.line((x - cross_size, y, x + cross_size, y), fill="green", width=linewidth)
    draw.line((x, y - cross_size, x, y + cross_size), fill="green", width=linewidth)
    # Add a circle around it for better visibility
    draw.ellipse(
        (
            x - cross_size * 2,
            y - cross_size * 2,
            x + cross_size * 2,
            y + cross_size * 2,
        ),
        outline="green",
        width=linewidth,
    )
    return image_copy


def get_agent_summary_erase_images(agent):
    for memory_step in agent.memory.steps:
        if hasattr(memory_step, "observations_images"):
            memory_step.observations_images = None
        if hasattr(memory_step, "task_images"):
            memory_step.task_images = None
    return agent.write_memory_to_messages()


class E2BVisionAgent(CodeAgent):
    """Agent for e2b desktop automation with Qwen2.5VL vision capabilities"""

    def __init__(
        self,
        model: HfApiModel,
        data_dir: str,
        desktop: Sandbox,
        tools: List[tool] = None,
        max_steps: int = 200,
        verbosity_level: LogLevel = 2,
        planning_interval: int = None,
        use_v1_prompt: bool = False,
        **kwargs,
    ):
        self.desktop = desktop
        self.data_dir = data_dir
        self.planning_interval = planning_interval
        # Initialize Desktop
        self.width, self.height = self.desktop.get_screen_size()
        print(f"Screen size: {self.width}x{self.height}")

        # Set up temp directory
        os.makedirs(self.data_dir, exist_ok=True)
        print(f"Screenshots and steps will be saved to: {self.data_dir}")

        self.use_v1_prompt = use_v1_prompt
        # Initialize base agent
        super().__init__(
            tools=tools or [],
            model=model,
            max_steps=max_steps,
            verbosity_level=verbosity_level,
            planning_interval=self.planning_interval,
            stream_outputs=True,
            **kwargs,
        )
        self.prompt_templates["system_prompt"] = E2B_SYSTEM_PROMPT_TEMPLATE.replace(
            "<<resolution_x>>", str(self.width)
        ).replace("<<resolution_y>>", str(self.height))

        # Add screen info to state
        self.state["screen_width"] = self.width
        self.state["screen_height"] = self.height

        # Add default tools
        self.logger.log("Setting up agent tools...")
        self._setup_desktop_tools()
        self.step_callbacks.append(self.take_screenshot_callback)

    def _setup_desktop_tools(self):
        """Register all desktop tools"""

        @tool
        def click(x: int, y: int) -> str:
            """
            Performs a left-click at the specified coordinates
            Args:
                x: The x coordinate (horizontal position)
                y: The y coordinate (vertical position)
            """
            self.desktop.move_mouse(x, y)
            self.desktop.left_click()
            self.click_coordinates = [x, y]
            self.logger.log(f"Clicked at coordinates ({x}, {y})")
            return f"Clicked at coordinates ({x}, {y})"

        @tool
        def right_click(x: int, y: int) -> str:
            """
            Performs a right-click at the specified coordinates
            Args:
                x: The x coordinate (horizontal position)
                y: The y coordinate (vertical position)
            """
            self.desktop.move_mouse(x, y)
            self.desktop.right_click()
            self.click_coordinates = [x, y]
            self.logger.log(f"Right-clicked at coordinates ({x}, {y})")
            return f"Right-clicked at coordinates ({x}, {y})"

        @tool
        def double_click(x: int, y: int) -> str:
            """
            Performs a double-click at the specified coordinates
            Args:
                x: The x coordinate (horizontal position)
                y: The y coordinate (vertical position)
            """
            self.desktop.move_mouse(x, y)
            self.desktop.double_click()
            self.click_coordinates = [x, y]
            self.logger.log(f"Double-clicked at coordinates ({x}, {y})")
            return f"Double-clicked at coordinates ({x}, {y})"

        @tool
        def move_mouse(x: int, y: int) -> str:
            """
            Moves the mouse cursor to the specified coordinates
            Args:
                x: The x coordinate (horizontal position)
                y: The y coordinate (vertical position)
            """
            self.desktop.move_mouse(x, y)
            self.logger.log(f"Moved mouse to coordinates ({x}, {y})")
            return f"Moved mouse to coordinates ({x}, {y})"

        def normalize_text(text):
            return "".join(
                c
                for c in unicodedata.normalize("NFD", text)
                if not unicodedata.combining(c)
            )

        @tool
        def type_text(text: str) -> str:
            """
            Types the specified text at the current cursor position.
            Args:
                text: The text to type
            """
            clean_text = normalize_text(text)
            self.desktop.write(clean_text, delay_in_ms=75)
            self.logger.log(f"Typed text: '{clean_text}'")
            return f"Typed text: '{clean_text}'"

        @tool
        def press_key(key: str) -> str:
            """
            Presses a keyboard key
            Args:
                key: The key to press (e.g. "enter", "space", "backspace", etc.).
            """
            self.desktop.press(key)
            self.logger.log(f"Pressed key: {key}")
            return f"Pressed key: {key}"

        @tool
        def go_back() -> str:
            """
            Goes back to the previous page in the browser. If using this tool doesn't work, just click the button directly.
            Args:
            """
            self.desktop.press(["alt", "left"])
            self.logger.log("Went back one page")
            return "Went back one page"

        @tool
        def drag_and_drop(x1: int, y1: int, x2: int, y2: int) -> str:
            """
            Clicks [x1, y1], drags mouse to [x2, y2], then release click.
            Args:
                x1: origin x coordinate
                y1: origin y coordinate
                x2: end x coordinate
                y2: end y coordinate
            """
            self.desktop.drag([x1, y1], [x2, y2])
            message = f"Dragged and dropped from [{x1}, {y1}] to [{x2}, {y2}]"
            self.logger.log(message)
            return message

        @tool
        def scroll(x: int, y: int, direction: str = "down", amount: int = 2) -> str:
            """
            Moves the mouse to selected coordinates, then uses the scroll button: this could scroll the page or zoom, depending on the app. DO NOT use scroll to move through linux desktop menus.
            Args:
                x: The x coordinate (horizontal position) of the element to scroll/zoom
                y: The y coordinate (vertical position) of the element to scroll/zoom
                direction: The direction to scroll ("up" or "down"), defaults to "down". For zoom, "up" zooms in, "down" zooms out.
                amount: The amount to scroll. A good amount is 1 or 2.
            """
            self.desktop.move_mouse(x, y)
            self.desktop.scroll(direction=direction, amount=amount)
            message = f"Scrolled {direction} by {amount}"
            self.logger.log(message)
            return message

        @tool
        def wait(seconds: float) -> str:
            """
            Waits for the specified number of seconds. Very useful in case the prior order is still executing (for example starting very heavy applications like browsers or office apps)
            Args:
                seconds: Number of seconds to wait, generally 3 is enough.
            """
            time.sleep(seconds)
            self.logger.log(f"Waited for {seconds} seconds")
            return f"Waited for {seconds} seconds"

        @tool
        def open_url(url: str) -> str:
            """
            Directly opens a browser with the specified url: use this at start of web searches rather than trying to click the browser.
            Args:
                url: The URL to open
            """
            # Make sure URL has http/https prefix
            if not url.startswith(("http://", "https://")):
                url = "https://" + url

            self.desktop.open(url)
            # Give it time to load
            time.sleep(2)
            self.logger.log(f"Opening URL: {url}")
            return f"Opened URL: {url}"

        @tool
        def find_on_page_ctrl_f(search_string: str) -> str:
            """
            Scroll the browser viewport to the first occurrence of the search string. This is equivalent to Ctrl+F. Use this to search on a pdf for instance.
            Args:
                search_string: The string to search for on the page.
            """
            self.desktop.press(["ctrl", "f"])
            time.sleep(0.3)
            clean_text = normalize_text(search_string)
            self.desktop.write(clean_text, delay_in_ms=75)
            time.sleep(0.3)
            self.desktop.press("enter")
            time.sleep(0.3)
            self.desktop.press("esc")
            output_message = f"Scrolled to the first occurrence of '{clean_text}'"
            self.logger.log(output_message)
            return output_message

        # Register the tools
        self.tools["click"] = click
        self.tools["right_click"] = right_click
        self.tools["double_click"] = double_click
        self.tools["move_mouse"] = move_mouse
        self.tools["type_text"] = type_text
        self.tools["press_key"] = press_key
        self.tools["scroll"] = scroll
        self.tools["wait"] = wait
        self.tools["open_url"] = open_url
        self.tools["go_back"] = go_back
        self.tools["drag_and_drop"] = drag_and_drop
        self.tools["find_on_page_ctrl_f"] = find_on_page_ctrl_f

    def take_screenshot_callback(self, memory_step: ActionStep, agent=None) -> None:
        """Callback that takes a screenshot + memory snapshot after a step completes"""
        self.logger.log("Analyzing screen content...")

        current_step = memory_step.step_number

        time.sleep(2.5)  # Let things happen on the desktop
        screenshot_bytes = self.desktop.screenshot(format="bytes")
        image = Image.open(BytesIO(screenshot_bytes))

        # Create a filename with step number
        screenshot_path = os.path.join(self.data_dir, f"step_{current_step:03d}.png")
        image.save(screenshot_path)

        image_copy = image.copy()

        if getattr(self, "click_coordinates", None):
            print("DRAWING MARKER")
            image_copy = draw_marker_on_image(image_copy, self.click_coordinates)

        self.last_marked_screenshot = AgentImage(screenshot_path)
        print(f"Saved screenshot for step {current_step} to {screenshot_path}")

        for previous_memory_step in (
            agent.memory.steps
        ):  # Remove previous screenshots from logs for lean processing
            if (
                isinstance(previous_memory_step, ActionStep)
                and previous_memory_step.step_number <= current_step - 1
            ):
                previous_memory_step.observations_images = None
            elif isinstance(previous_memory_step, TaskStep):
                previous_memory_step.task_images = None

            if (
                isinstance(previous_memory_step, ActionStep)
                and previous_memory_step.step_number == current_step - 1
            ):
                if (
                    previous_memory_step.tool_calls
                    and getattr(previous_memory_step.tool_calls[0], "arguments", None)
                    and memory_step.tool_calls
                    and getattr(memory_step.tool_calls[0], "arguments", None)
                ):
                    if (
                        previous_memory_step.tool_calls[0].arguments
                        == memory_step.tool_calls[0].arguments
                    ):
                        memory_step.observations += "\nWARNING: You've executed the same action several times in a row. MAKE SURE TO NOT UNNECESSARILY REPEAT ACTIONS."

        # Add the marker-edited image to the current memory step
        memory_step.observations_images = [image_copy]

        # memory_step.observations_images = [screenshot_path] # IF YOU USE THIS INSTEAD OF ABOVE, LAUNCHING A SECOND TASK BREAKS

        self.click_coordinates = None  # Reset click marker

    def close(self):
        """Clean up resources"""
        if self.desktop:
            print("Stopping e2b stream and killing sandbox...")
            self.desktop.stream.stop()
            self.desktop.kill()
<<<<<<< HEAD
            print("E2B sandbox terminated")


class OpenRouterModel(Model):
    """Model wrapper for Qwen2.5VL API with fallback mechanism"""

    def __init__(
        self,
        model_id: str,
    ):
        super().__init__()
        self.model_id = model_id
        self.base_model = OpenAIServerModel(
            model_id=model_id,
            api_key=os.getenv("OPENROUTER_API_KEY"),
            api_base="https://openrouter.ai/api/v1"
        )

    def generate(
        self,
        messages: List[Dict[str, Any]],
        stop_sequences: Optional[List[str]] = None,
        **kwargs,
    ) -> ChatMessage:
        for i in range(3):
            try:
                message = self.base_model(messages, stop_sequences, **kwargs)
                return message
            except Exception as e:
                if i == 2:
                    raise Exception(f"Both endpoints failed. Last error: {e}")
                print(f"Got an error: {e}. Sleeping for 1 second and retrying...")
                sleep(1)
=======
            print("E2B sandbox terminated")
>>>>>>> 1744fb63
<|MERGE_RESOLUTION|>--- conflicted
+++ resolved
@@ -3,18 +3,15 @@
 import unicodedata
 from datetime import datetime
 from io import BytesIO
-<<<<<<< HEAD
 from time import sleep
 from typing import Any, Dict, List, Optional
-=======
-from typing import List
->>>>>>> 1744fb63
 
 # E2B imports
 from e2b_desktop import Sandbox
 from PIL import Image, ImageDraw
 
 # SmolaAgents imports
+from gradio import ChatMessage
 from smolagents import CodeAgent, HfApiModel, OpenAIServerModel, tool
 from smolagents.agent_types import AgentImage
 from smolagents.memory import ActionStep, TaskStep
@@ -461,7 +458,6 @@
             print("Stopping e2b stream and killing sandbox...")
             self.desktop.stream.stop()
             self.desktop.kill()
-<<<<<<< HEAD
             print("E2B sandbox terminated")
 
 
@@ -494,7 +490,4 @@
                 if i == 2:
                     raise Exception(f"Both endpoints failed. Last error: {e}")
                 print(f"Got an error: {e}. Sleeping for 1 second and retrying...")
-                sleep(1)
-=======
-            print("E2B sandbox terminated")
->>>>>>> 1744fb63
+                sleep(1)