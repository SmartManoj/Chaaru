--- conflicted
+++ resolved
@@ -14,16 +14,10 @@
 from gradio_modal import Modal
 from huggingface_hub import login, upload_folder
 from PIL import Image
-<<<<<<< HEAD
-from smolagents import CodeAgent
-from smolagents.gradio_ui import GradioUI, stream_to_gradio
-
-from e2bqwen import E2BVisionAgent, OpenRouterModel, get_agent_summary_erase_images
-=======
 from smolagents import CodeAgent, InferenceClientModel
 from smolagents.gradio_ui import GradioUI
 
-from e2bqwen import E2BVisionAgent, get_agent_summary_erase_images
+from e2bqwen import E2BVisionAgent, OpenRouterModel, get_agent_summary_erase_images
 from gradio_script import stream_to_gradio
 from scripts_and_styling import (
     CUSTOM_JS,
@@ -32,7 +26,6 @@
     SANDBOX_HTML_TEMPLATE,
     apply_theme,
 )
->>>>>>> 1744fb63
 
 load_dotenv(override=True)
 
@@ -45,19 +38,11 @@
 ]
 
 E2B_API_KEY = os.getenv("E2B_API_KEY")
-<<<<<<< HEAD
-SANDBOXES = {}
-SANDBOX_METADATA = {}
-SANDBOX_TIMEOUT = int(os.getenv("SANDBOX_TIMEOUT", 600))
+SANDBOXES: dict[str, Sandbox] = {}
+SANDBOX_METADATA: dict[str, dict[str, Any]] = {}
+SANDBOX_TIMEOUT = int(os.getenv("SANDBOX_TIMEOUT", 300))
 WIDTH = int(os.getenv("WIDTH", 1024))
 HEIGHT = int(os.getenv("HEIGHT", 768))
-=======
-SANDBOXES: dict[str, Sandbox] = {}
-SANDBOX_METADATA: dict[str, dict[str, Any]] = {}
-SANDBOX_TIMEOUT = 300
-WIDTH = 1280
-HEIGHT = 960
->>>>>>> 1744fb63
 TMP_DIR = "./tmp/"
 if not os.path.exists(TMP_DIR):
     os.makedirs(TMP_DIR)
@@ -231,14 +216,8 @@
 
 
 def create_agent(data_dir, desktop):
-<<<<<<< HEAD
     model = OpenRouterModel(
         model_id=os.getenv("OPENROUTER_MODEL_ID", "Qwen/Qwen2.5-VL-72B-Instruct:free"),
-=======
-    model = InferenceClientModel(
-        model_id="https://n5wr7lfx6wp94tvl.us-east-1.aws.endpoints.huggingface.cloud",
-        token=hf_token,
->>>>>>> 1744fb63
     )
 
     # model = OpenAIServerModel(
